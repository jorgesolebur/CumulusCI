default_language_version:
    python: python3
repos:
<<<<<<< HEAD
  - repo: https://github.com/ambv/black
    rev: 21.7b0
    hooks:
      - id: black
  - repo: https://github.com/pre-commit/pre-commit-hooks
    rev: v2.0.0
    hooks:
      - id: check-merge-conflict
      - id: flake8
      - id: debug-statements
  - repo: https://github.com/Lucas-C/pre-commit-hooks-markup
    rev: v1.0.1
    hooks:
      - id: rst-linter
        exclude: "docs"
  - repo: https://github.com/pycqa/isort
    rev: 5.9.3
    hooks:
      - id: isort
        args: ["--profile", "black", "--filter-files"]
=======
    - repo: https://github.com/ambv/black
      rev: 21.5b1
      hooks:
          - id: black
    - repo: https://github.com/pre-commit/pre-commit-hooks
      rev: v2.0.0
      hooks:
          - id: check-merge-conflict
          - id: flake8
    - repo: https://github.com/Lucas-C/pre-commit-hooks-markup
      rev: v1.0.0
      hooks:
          - id: rst-linter
            exclude: "docs"
    - repo: https://github.com/pycqa/isort
      rev: 5.9.3
      hooks:
          - id: isort
            args: ["--profile", "black", "--filter-files"]
    - repo: https://github.com/pre-commit/mirrors-prettier
      rev: v2.3.2
      hooks:
          - id: prettier
>>>>>>> 657fee2b
<|MERGE_RESOLUTION|>--- conflicted
+++ resolved
@@ -1,30 +1,8 @@
 default_language_version:
     python: python3
 repos:
-<<<<<<< HEAD
-  - repo: https://github.com/ambv/black
-    rev: 21.7b0
-    hooks:
-      - id: black
-  - repo: https://github.com/pre-commit/pre-commit-hooks
-    rev: v2.0.0
-    hooks:
-      - id: check-merge-conflict
-      - id: flake8
-      - id: debug-statements
-  - repo: https://github.com/Lucas-C/pre-commit-hooks-markup
-    rev: v1.0.1
-    hooks:
-      - id: rst-linter
-        exclude: "docs"
-  - repo: https://github.com/pycqa/isort
-    rev: 5.9.3
-    hooks:
-      - id: isort
-        args: ["--profile", "black", "--filter-files"]
-=======
     - repo: https://github.com/ambv/black
-      rev: 21.5b1
+      rev: 21.7b0
       hooks:
           - id: black
     - repo: https://github.com/pre-commit/pre-commit-hooks
@@ -32,8 +10,9 @@
       hooks:
           - id: check-merge-conflict
           - id: flake8
+          - id: debug-statements
     - repo: https://github.com/Lucas-C/pre-commit-hooks-markup
-      rev: v1.0.0
+      rev: v1.0.1
       hooks:
           - id: rst-linter
             exclude: "docs"
@@ -45,5 +24,4 @@
     - repo: https://github.com/pre-commit/mirrors-prettier
       rev: v2.3.2
       hooks:
-          - id: prettier
->>>>>>> 657fee2b
+          - id: prettier