#
# This file is autogenerated by pip-compile
# To update, run:
#
#    pip-compile --allow-unsafe requirements/dev.in
#
alabaster==0.7.12
    # via sphinx
appdirs==1.4.4
    # via
    #   -c requirements/prod.txt
    #   black
    #   virtualenv
attrs==21.2.0
    # via pytest
babel==2.9.1
    # via sphinx
beautifulsoup4==4.9.3
    # via furo
black==21.6b0
    # via -r requirements/dev.in
bleach==3.3.0
    # via readme-renderer
certifi==2021.5.30
    # via
    #   -c requirements/prod.txt
    #   requests
cfgv==3.3.0
    # via pre-commit
chardet==4.0.0
    # via
    #   -c requirements/prod.txt
    #   requests
click==7.1.2
    # via
    #   -c requirements/prod.txt
    #   black
    #   pip-tools
colorama==0.4.4
    # via twine
contextvars==2.4
    # via -r requirements/dev.in
coverage[toml]==5.5
    # via
    #   -r requirements/dev.in
    #   coveralls
coveralls==3.1.0
    # via -r requirements/dev.in
distlib==0.3.2
    # via virtualenv
docopt==0.6.2
    # via coveralls
docutils==0.16
    # via
    #   -c requirements/prod.txt
    #   readme-renderer
    #   sphinx
factory-boy==3.2.0
    # via -r requirements/dev.in
faker==8.8.1
    # via
    #   -c requirements/prod.txt
    #   factory-boy
filelock==3.0.12
    # via
    #   tox
    #   virtualenv
flake8==3.9.2
    # via -r requirements/dev.in
furo==2021.6.18b36
    # via -r requirements/dev.in
identify==2.2.10
    # via pre-commit
idna==2.10
    # via
    #   -c requirements/prod.txt
    #   requests
    #   yarl
imagesize==1.2.0
    # via sphinx
immutables==0.15
    # via contextvars
importlib-metadata==4.5.0
    # via
    #   -c requirements/prod.txt
    #   keyring
    #   twine
iniconfig==1.1.1
    # via pytest
jinja2==2.11.3
    # via
    #   -c requirements/prod.txt
    #   sphinx
keyring==23.0.1
    # via
    #   -c requirements/prod.txt
    #   twine
markupsafe==1.1.1
    # via
    #   -c requirements/prod.txt
    #   jinja2
mccabe==0.6.1
    # via flake8
multidict==5.1.0
    # via yarl
mypy-extensions==0.4.3
    # via black
nodeenv==1.6.0
    # via pre-commit
packaging==20.9
    # via
    #   bleach
    #   pytest
    #   sphinx
    #   tox
pathspec==0.8.1
    # via black
<<<<<<< HEAD
=======
pep517==0.10.0
    # via pip-tools
pip-tools==6.2.0
    # via -r requirements/dev.in
>>>>>>> a5723ca1
pkginfo==1.7.0
    # via twine
pluggy==0.13.1
    # via
    #   pytest
    #   tox
pre-commit==2.13.0
    # via -r requirements/dev.in
py==1.10.0
    # via
    #   pytest
    #   tox
pycodestyle==2.7.0
    # via flake8
pyflakes==2.3.1
    # via flake8
pygments==2.9.0
    # via
    #   readme-renderer
    #   sphinx
pyparsing==2.4.7
    # via packaging
pytest-random-order==1.0.4
    # via -r requirements/dev.in
pytest-vcr==1.0.2
    # via -r requirements/dev.in
pytest==6.2.4
    # via
    #   -r requirements/dev.in
    #   pytest-random-order
    #   pytest-vcr
python-dateutil==2.8.1
    # via
    #   -c requirements/prod.txt
    #   faker
pytz==2021.1
    # via
    #   -c requirements/prod.txt
    #   babel
pyyaml==5.4.1
    # via
    #   -c requirements/prod.txt
    #   pre-commit
    #   vcrpy
readme-renderer==29.0
    # via twine
regex==2021.4.4
    # via black
requests-toolbelt==0.9.1
    # via twine
requests==2.25.1
    # via
    #   -c requirements/prod.txt
    #   coveralls
    #   requests-toolbelt
    #   responses
    #   sphinx
    #   twine
responses==0.13.3
    # via -r requirements/dev.in
rfc3986==1.5.0
    # via twine
six==1.16.0
    # via
    #   -c requirements/prod.txt
    #   bleach
    #   python-dateutil
    #   readme-renderer
    #   responses
    #   tox
    #   vcrpy
    #   virtualenv
snowballstemmer==2.1.0
    # via sphinx
soupsieve==2.2.1
    # via beautifulsoup4
sphinx==4.0.2
    # via
    #   -r requirements/dev.in
    #   furo
sphinxcontrib-applehelp==1.0.2
    # via sphinx
sphinxcontrib-devhelp==1.0.2
    # via sphinx
sphinxcontrib-htmlhelp==2.0.0
    # via sphinx
sphinxcontrib-jsmath==1.0.1
    # via sphinx
sphinxcontrib-qthelp==1.0.3
    # via sphinx
sphinxcontrib-serializinghtml==1.1.5
    # via sphinx
testfixtures==6.17.1
    # via -r requirements/dev.in
text-unidecode==1.3
    # via
    #   -c requirements/prod.txt
    #   faker
toml==0.10.2
    # via
    #   black
    #   coverage
    #   pep517
    #   pre-commit
    #   pytest
    #   tox
tox==3.23.1
    # via -r requirements/dev.in
tqdm==4.61.1
    # via twine
twine==3.4.1
    # via -r requirements/dev.in
typeguard==2.10.0
    # via -r requirements/dev.in
urllib3==1.26.5
    # via
    #   -c requirements/prod.txt
    #   requests
    #   responses
vcrpy==4.1.1
    # via
    #   -r requirements/dev.in
    #   pytest-vcr
virtualenv==20.4.7
    # via
    #   pre-commit
    #   tox
webencodings==0.5.1
    # via bleach
wheel==0.36.2
    # via
    #   -r requirements/dev.in
    #   pip-tools
wrapt==1.12.1
    # via
    #   -c requirements/prod.txt
    #   vcrpy
yarl==1.6.3
    # via vcrpy
zipp==3.4.1
    # via
    #   -c requirements/prod.txt
    #   importlib-metadata

# The following packages are considered to be unsafe in a requirements file:
setuptools==57.0.0
    # via
    #   -c requirements/prod.txt
    #   pip-tools
    #   sphinx<|MERGE_RESOLUTION|>--- conflicted
+++ resolved
@@ -115,13 +115,6 @@
     #   tox
 pathspec==0.8.1
     # via black
-<<<<<<< HEAD
-=======
-pep517==0.10.0
-    # via pip-tools
-pip-tools==6.2.0
-    # via -r requirements/dev.in
->>>>>>> a5723ca1
 pkginfo==1.7.0
     # via twine
 pluggy==0.13.1
