from typing import Dict, List, Union, IO, Optional, Any, Callable
from logging import getLogger
from pathlib import Path

from pydantic import Field, validator, root_validator, ValidationError

from cumulusci.core.config.OrgConfig import OrgConfig
from cumulusci.tasks.bulkdata.step import DataOperationType
from cumulusci.utils.yaml.model_parser import CCIDictModel
from cumulusci.utils import convert_to_snake_case

from typing_extensions import Literal

LOGGER_NAME = "MAPPING_LOADER"
logger = getLogger(LOGGER_NAME)


class MappingLookup(CCIDictModel):
    "Lookup relationship between two tables."
    table: str
    key_field: Optional[str] = None
    value_field: Optional[str] = None
    join_field: Optional[str] = None
    after: Optional[str] = None
    aliased_table: Optional[str] = None
    name: Optional[str] = None  # populated by parent

    def get_lookup_key_field(self, model=None):
        "Find the field name for this lookup."
        guesses = []
        if self.get("key_field"):
            guesses.append(self.get("key_field"))

        guesses.append(self.name)

        if not model:
            return guesses[0]

        # CCI used snake_case until mid-2020.
        # At some point this code could probably be simplified.
        snake_cased_guesses = list(map(convert_to_snake_case, guesses))
        guesses = guesses + snake_cased_guesses
        for guess in guesses:
            if hasattr(model, guess):
                return guess
        raise KeyError(
            f"Could not find a key field for {self.name}.\n"
            + f"Tried {', '.join(guesses)}"
        )


class MappingStep(CCIDictModel):
    "Step in a load or extract process"
    sf_object: str
    table: Optional[str] = None
<<<<<<< HEAD
    fields_: Optional[Union[Dict[str, str], List[str]]] = Field({}, alias="fields")
=======
    fields_: Dict[str, str] = Field({}, alias="fields")
>>>>>>> b27f752f
    lookups: Dict[str, MappingLookup] = {}
    static: Dict[str, str] = {}
    filters: List[str] = []
    action: str = "insert"
    oid_as_pk: bool = False  # this one should be discussed and probably deprecated
    record_type: Optional[str] = None  # should be discussed and probably deprecated
    bulk_mode: Optional[
        Literal["Serial", "Parallel"]
    ] = None  # default should come from task options
    sf_id_table: Optional[str] = None  # populated at runtime in extract.py
    record_type_table: Optional[str] = None  # populated at runtime in extract.py

    @validator("record_type")
    @classmethod
    def record_type_is_deprecated(cls, v):
        logger.warning(
            "record_type is deprecated. Just supply a RecordTypeId column declaration and it will be inferred"
        )
        return v

    @validator("oid_as_pk")
    @classmethod
    def oid_as_pk_is_deprecated(cls, v):
        logger.warning(
            "oid_as_pk is deprecated. Just supply an Id column declaration and it will be inferred."
        )
        return v

<<<<<<< HEAD
    @validator("fields_")
    @classmethod
=======
    @validator("fields_", pre=True)
>>>>>>> b27f752f
    def standardize_fields_to_dict(cls, values):
        if values is None:
            values = {}
        if type(values) is list:
            return {elem: elem for elem in values}

        return values

    @root_validator
<<<<<<< HEAD
    @classmethod
=======
>>>>>>> b27f752f
    def set_default_table(cls, values):
        """Automatically populate the `table` key with `sf_object`, if not present."""
        if values["table"] is None:
            values["table"] = values.get("sf_object")

        return values

    @root_validator  # not really a validator, more like a post-processor
    @classmethod
    def fixup_lookup_names(cls, v):
        "Allow lookup objects to know the key they were attached to in the mapping file."
        for name, lookup in v["lookups"].items():
            lookup.name = name
        return v

    def _is_injectable(self, element: str) -> bool:
        return element.count("__") == 1

    def _get_permission_type(self, operation: DataOperationType) -> str:
        if operation is DataOperationType.INSERT and self.action == "insert":
            return "createable"
        elif operation is DataOperationType.UPDATE or self.action == "update":
            return "updateable"
        elif operation is DataOperationType.QUERY:
            return "queryable"

    def _check_object_permission(
        self, global_describe: Dict, sobject: str, operation: DataOperationType
    ):
        perm = self._get_permission_type(operation)
        return sobject in global_describe and global_describe[sobject][perm]

    def _check_field_permission(
        self, describe: Dict, field: str, operation: DataOperationType
    ):
        perm = self._get_permission_type(operation)
        # Fields don't have "queryable" permission.
        access = describe[field].get(perm) or True
        return field in describe and access

    def _validate_field_dict(
        self,
        describe: Dict,
        field_dict: Dict[str, Any],
        inject: Optional[Callable[[str], str]],
        drop_missing: bool,
        data_operation_type: DataOperationType,
    ) -> bool:
        ret = True

        orig_fields = field_dict.copy()
        for f, entry in orig_fields.items():
            # Do we need to inject this field?
            if f == "Id":
                continue

            if inject and self._is_injectable(f) and inject(f) not in orig_fields:
                if f in describe and inject(f) in describe:
                    logger.warning(
                        f"Both {self.sf_object}.{f} and {self.sf_object}.{inject(f)} are present in the target org. Using {f}."
                    )

                if f not in describe and inject(f) in describe:
                    field_dict[inject(f)] = entry
                    del field_dict[f]
                    f = inject(f)

            # Do we have the right permissions for this field, or do we need to drop it?
            if not self._check_field_permission(describe, f, data_operation_type):
                logger.warning(
                    f"Field {self.sf_object}.{f} is not present or does not have the correct permissions."
                )
                if drop_missing:
                    del field_dict[f]
                else:
                    ret = False

        return ret

    def _validate_sobject(
        self,
        global_describe: Dict,
        inject: Optional[Callable[[str], str]],
        drop_missing: bool,
        data_operation_type: DataOperationType,
    ) -> bool:
        # Determine whether we need to inject our sObject.
        if inject and self._is_injectable(self.sf_object):
            if (
                self.sf_object in global_describe
                and inject(self.sf_object) in global_describe
            ):
                logger.warning(
                    f"Both {self.sf_object} and {inject(self.sf_object)} are present in the target org. Using {self.sf_object}."
                )

            if (
                self.sf_object not in global_describe
                and inject(self.sf_object) in global_describe
            ):
                self.sf_object = inject(self.sf_object)

        # Validate our access to this sObject.
        if not self._check_object_permission(
            global_describe, self.sf_object, data_operation_type
        ):
            logger.warning(
                f"sObject {self.sf_object} is not present or does not have the correct permissions."
            )
            return False

        return True

    def validate_and_inject_namespace(
        self,
        org_config: OrgConfig,
        namespace: Optional[str],
        operation: DataOperationType,
        inject_namespaces: bool = False,
        drop_missing: bool = False,
    ):
        """Process the schema elements in this step.

        First, we inject the namespace into object and field names where applicable.
        Second, we validate that all fields are accessible by the running user with the
        correct permission level for this operation.
        Lastly, if drop_missing is True, we strip any fields that are not present (namespaced
        or otherwise) from the target org.

        Return True if this object should be processed. If drop_missing is True, a False return
        value indicates we should skip this object. If drop_missing is False, a False return
        value indicates that one or more schema elements couldn't be validated."""

        if namespace and inject_namespaces:

            def inject(element: str):
                return f"{namespace}__{element}"

        else:
            inject = None

        global_describe = {
            entry["name"]: entry
            for entry in org_config.salesforce_client.describe()["sobjects"]
        }

        if not self._validate_sobject(global_describe, inject, drop_missing, operation):
            # Don't attempt to validate field permissions if the object doesn't exist.
            return False

        # Validate, inject, and drop (if configured) fields.
        # By this point, we know the attribute is valid.
        describe = getattr(org_config.salesforce_client, self.sf_object).describe()
        describe = {entry["name"]: entry for entry in describe["fields"]}

        if not self._validate_field_dict(
            describe, self.fields, inject, drop_missing, operation
        ):
            return False
        if not self._validate_field_dict(
            describe, self.lookups, inject, drop_missing, operation
        ):
            return False

        return True


class MappingSteps(CCIDictModel):
    "Mapping of named steps"
    __root__: Dict[str, MappingStep]

    @root_validator(pre=False)
<<<<<<< HEAD
    @classmethod
=======
>>>>>>> b27f752f
    def validate_mapping(cls, values):
        if values:
            oids = ["Id" in s.fields_ for s in values["__root__"].values()]
            assert all(oids) or not any(
                oids
            ), "Id must be mapped in all steps or in no steps."

        return values


ValidationError = ValidationError  # export Pydantic's Validation Error under an alias


def parse_from_yaml(source: Union[str, Path, IO]) -> Dict:
    "Parse from a path, url, path-like or file-like"
    return MappingSteps.parse_from_yaml(source)<|MERGE_RESOLUTION|>--- conflicted
+++ resolved
@@ -53,11 +53,7 @@
     "Step in a load or extract process"
     sf_object: str
     table: Optional[str] = None
-<<<<<<< HEAD
-    fields_: Optional[Union[Dict[str, str], List[str]]] = Field({}, alias="fields")
-=======
     fields_: Dict[str, str] = Field({}, alias="fields")
->>>>>>> b27f752f
     lookups: Dict[str, MappingLookup] = {}
     static: Dict[str, str] = {}
     filters: List[str] = []
@@ -86,12 +82,8 @@
         )
         return v
 
-<<<<<<< HEAD
-    @validator("fields_")
-    @classmethod
-=======
     @validator("fields_", pre=True)
->>>>>>> b27f752f
+    @classmethod
     def standardize_fields_to_dict(cls, values):
         if values is None:
             values = {}
@@ -101,10 +93,7 @@
         return values
 
     @root_validator
-<<<<<<< HEAD
-    @classmethod
-=======
->>>>>>> b27f752f
+    @classmethod
     def set_default_table(cls, values):
         """Automatically populate the `table` key with `sf_object`, if not present."""
         if values["table"] is None:
@@ -277,10 +266,7 @@
     __root__: Dict[str, MappingStep]
 
     @root_validator(pre=False)
-<<<<<<< HEAD
-    @classmethod
-=======
->>>>>>> b27f752f
+    @classmethod
     def validate_mapping(cls, values):
         if values:
             oids = ["Id" in s.fields_ for s in values["__root__"].values()]
