--- conflicted
+++ resolved
@@ -356,67 +356,35 @@
             record_iterable=log_mock.return_value,
         )
 
-<<<<<<< HEAD
-    def test_import_results__no_columns(self):
-=======
-    @mock.patch("cumulusci.tasks.bulkdata.extract.csv.reader")
-    def test_import_results__autopk(self, csv_mock):
->>>>>>> f5bc2f8b
-        task = _make_task(
-            ExtractData,
-            {"options": {"database_url": "sqlite://", "mapping": "mapping.yml"}},
-        )
-
-<<<<<<< HEAD
-        mapping = {
-            "sf_object": "Opportunity",
-            "table": "Opportunity",
-            "oid_as_pk": False,
-            "fields": {},
-            "lookups": {},
-        }
-        step = mock.Mock()
-        task.session = mock.Mock()
-        task._sql_bulk_insert_from_records = mock.Mock()
-
-        task._import_results(mapping, step)
-
-        task.session.connection.assert_called_once_with()
-        task._sql_bulk_insert_from_records.assert_not_called()
-=======
+    @responses.activate
+    # @mock.patch("cumulusci.tasks.bulkdata.extract.get_query_operation")
+    def test_import_results__no_columns(self):  # , query_op_mock):
+        base_path = os.path.dirname(__file__)
+        mapping_path = os.path.join(base_path, self.mapping_file_v1)
+        mock_describe_calls()
+
+        task = _make_task(
+            ExtractData,
+            {"options": {"database_url": "sqlite://", "mapping": mapping_path}},
+        )
+
         mapping = MappingStep(
             sf_object="Opportunity",
             table="Opportunity",
-            fields={"Name": "Name"},
-            lookups={"AccountId": MappingLookup(table="Account", name="AccountId")},
+            fields={},
+            lookups={},
         )
         step = mock.Mock()
-        step.get_results.return_value = iter(
-            [["111", "Test Opportunity", "1"], ["222", "Test Opportunity 2", "1"]]
-        )
+        step.get_results.return_value = [[1], [2]]
         task.session = mock.Mock()
         task._sql_bulk_insert_from_records = mock.Mock()
-        task._import_results(mapping, step)
-
-        task.session.connection.assert_called_once_with()
-        step.get_results.assert_called_once_with()
-        task._sql_bulk_insert_from_records.assert_has_calls(
-            [
-                mock.call(
-                    connection=task.session.connection.return_value,
-                    table="Opportunity",
-                    columns=["Name", "AccountId"],
-                    record_iterable=csv_mock.return_value,
-                ),
-                mock.call(
-                    connection=task.session.connection.return_value,
-                    table=mapping.get_sf_id_table(),
-                    columns=["sf_id"],
-                    record_iterable=csv_mock.return_value,
-                ),
-            ]
-        )
->>>>>>> f5bc2f8b
+        task._init_mapping()
+        task.mapping["Opportunity"] = mapping
+        with task._init_db():
+            task._import_results(mapping, step)
+            session = create_session(bind=task.engine, autocommit=False)
+            output_Opportunties = list(session.execute("select * from Opportunity"))
+            assert output_Opportunties == [(1,), (2,)]
 
     def test_import_results__record_type_mapping(self):
         base_path = os.path.dirname(__file__)
@@ -522,11 +490,7 @@
             [mock.call(), mock.call()]
         )
         task.metadata.tables.__getitem__.assert_has_calls(
-<<<<<<< HEAD
-            [mock.call("contacts_sf_id"), mock.call("households_sf_id")],
-=======
             [mock.call("contacts_sf_ids"), mock.call("households_sf_ids")],
->>>>>>> f5bc2f8b
             any_order=True,
         )
 
@@ -988,9 +952,7 @@
             session = create_session(bind=task.engine, autocommit=False)
             output_accounts = list(session.execute("select * from Account"))
             assert output_accounts[0][0:2] == (1, "Account1")
-            assert output_accounts[0].record_type is None
             assert output_accounts[1][0:2] == (2, "Account2")
-            assert output_accounts[1].record_type is None
             assert len(output_accounts) == 2
             output_opportunities = list(session.execute("select * from Opportunity"))
 
