--- conflicted
+++ resolved
@@ -1,14 +1,12 @@
 import os
 import unittest
 from unittest import mock
-<<<<<<< HEAD
 from tempfile import TemporaryDirectory
-=======
 from contextlib import contextmanager
-import json
-
+from cumulusci.tests.util import mock_salesforce_client, mock_describe_calls
+
+from sqlalchemy import create_engine
 from sqlalchemy.orm import create_session
->>>>>>> 49db00fd
 
 from cumulusci.core.exceptions import TaskOptionsError, BulkDataException
 from cumulusci.tasks.bulkdata import ExtractData
@@ -22,56 +20,10 @@
 
 from cumulusci.tasks.bulkdata.tests.utils import _make_task
 from cumulusci.tests.util import assert_max_memory_usage
-from cumulusci.tasks.bulkdata.tests.test_utils import mock_describe_calls
 from cumulusci.utils import temporary_dir
 from cumulusci.tasks.bulkdata.mapping_parser import MappingLookup, MappingStep
-from .test_utils import read_mock
 
 import responses
-from sqlalchemy.orm import create_session
-from sqlalchemy import create_engine
-
-
-class MockBulkAPI:
-    next_job_id = 0
-    next_batch_id = 0
-
-    @classmethod
-    def create_job(cls, *args, **kwargs):
-        cls.next_job_id += 1
-        return cls.next_job_id
-
-    @classmethod
-    def create_query_job(cls, *args, **kwargs):
-        cls.next_job_id += 1
-        return cls.next_job_id
-
-    @classmethod
-    def post_batch(cls, *args, **kwargs):
-        cls.next_batch_id += 1
-        return cls.next_batch_id
-
-    def close_job(self, *args, **kwargs):
-        pass
-
-    def job_status(self, job_id):
-        return {
-            "numberBatchesCompleted": self.next_batch_id,
-            "numberBatchesTotal": self.next_batch_id,
-        }
-
-    def query(self, job_id, soql):
-        return self.post_batch()
-
-    def get_query_batch_result_ids(self, batch_id, job_id):
-        return range(0, 10)
-
-
-class MockSF:
-    describe_data = json.loads(read_mock("global_describe"))
-
-    def describe(self):
-        return self.describe_data
 
 
 @contextmanager
@@ -104,25 +56,6 @@
         "cumulusci.tasks.bulkdata.step.BulkApiQueryOperation.get_results",
         get_results,
     ):
-        yield
-
-
-@contextmanager
-def mock_salesforce_client(task, *, is_person_accounts_enabled=False):
-    mock_describe_calls("test.salesforce.com")
-
-    real_init = task._init_task
-    salesforce_client = MockSF()
-
-    def _init_task():
-        real_init()
-        task.bulk = MockBulkAPI()
-        task.sf = salesforce_client
-
-    with mock.patch(
-        "cumulusci.core.config.OrgConfig.is_person_accounts_enabled",
-        lambda: is_person_accounts_enabled,
-    ), mock.patch.object(task, "_init_task", _init_task):
         yield
 
 
@@ -433,64 +366,6 @@
             record_iterable=log_mock.return_value,
         )
 
-<<<<<<< HEAD
-    @mock.patch("cumulusci.tasks.bulkdata.extract.csv.reader")
-    def test_import_results__autopk(self, csv_mock):
-        task = _make_task(
-            ExtractData,
-            {"options": {"database_url": "sqlite://", "mapping": "mapping.yml"}},
-        )
-
-        mapping = {
-            "sf_object": "Opportunity",
-            "table": "Opportunity",
-            "sf_id_table": "Opportunity_sf_ids",
-            "oid_as_pk": False,
-            "fields": {"Name": "Name"},
-            "lookups": {"AccountId": MappingLookup(table="Account", name="AccountId")},
-        }
-        step = mock.Mock()
-        step.get_results.return_value = iter(
-            [["111", "Test Opportunity", "1"], ["222", "Test Opportunity 2", "1"]]
-        )
-        task.session = mock.Mock()
-        task._sql_bulk_insert_from_records_incremental = mock.Mock(
-            return_value=[None, None]
-        )
-        task._convert_lookups_to_id = mock.Mock()
-        task._import_results(mapping, step)
-
-        task.session.connection.assert_called_once_with()
-        step.get_results.assert_called_once_with()
-        task._sql_bulk_insert_from_records_incremental.assert_has_calls(
-            [
-                mock.call(
-                    connection=task.session.connection.return_value,
-                    table="Opportunity",
-                    columns=["Name", "AccountId"],
-                    record_iterable=mock.ANY,
-                ),
-                mock.call(
-                    connection=task.session.connection.return_value,
-                    table="Opportunity_sf_ids",
-                    columns=["sf_id"],
-                    record_iterable=mock.ANY,
-                ),
-            ]
-        )
-=======
-    # @responses.activate
-    # def test_import_results__autopk(self):
-    #     base_path = os.path.dirname(__file__)
-    #     mapping_path = os.path.join(base_path, self.mapping_file_v1)
-    #     task = _make_task(
-    #         NetworklessExtractData,
-    #         {"options": {"database_url": "sqlite://", "mapping": mapping_path}},
-    #     )
-    #     with mock_networking(task):
-    #         task()
->>>>>>> 49db00fd
-
     def test_import_results__no_columns(self):
         task = _make_task(
             ExtractData,
@@ -622,10 +497,7 @@
             [mock.call(), mock.call()]
         )
         task.metadata.tables.__getitem__.assert_has_calls(
-            [
-                mock.call("contacts_sf_id"),
-                mock.call("households_sf_id"),
-            ],
+            [mock.call("contacts_sf_id"), mock.call("households_sf_id")],
             any_order=True,
         )
 
@@ -1034,7 +906,6 @@
             record_iterable=log_mock.return_value,
         )
 
-<<<<<<< HEAD
     @responses.activate
     @mock.patch("cumulusci.tasks.bulkdata.extract.BulkApiQueryOperation")
     def test_extract_memory_usage(self, step_mock):
@@ -1079,7 +950,7 @@
 
             with assert_max_memory_usage(15 * 10 ** 6):
                 task()
-=======
+
 
 class TestExtractPytest:
     mapping_file_v1 = "mapping_vanilla_sf.yml"
@@ -1097,25 +968,23 @@
         extracted_records = {
             # ['Name', 'Description', 'BillingStreet', 'BillingCity', 'BillingState', 'BillingPostalCode', 'BillingCountry', 'ParentId', 'ShippingStreet', 'ShippingCity', 'ShippingState', 'ShippingPostalCode', 'ShippingCountry', 'Phone', 'Fax', 'Website', 'NumberOfEmployees', 'AccountNumber', 'Site', 'Type', 'IsPersonAccount']
             "Account": [
-                ["002", "Account1"] + ["Q"] * 20 + [False],
-                ["003", "Account2"] + ["V"] * 20 + [False],
+                ["001002", "Account1"] + [""] * 20 + [False],
+                ["001003", "Account2"] + [""] * 20 + [False],
             ],
             # Salutation|FirstName|LastName|Email|Phone|MobilePhone|OtherPhone|HomePhone|Title|Birthdate|MailingStreet|MailingCity|MailingState|MailingPostalCode|MailingCountry|AccountId
             "Contact": [
-                ["002", "", "Bob 1", "Barker 2"],
-                [""] * 4,
-                ["003", "", "Sam 2", "Smith 2"],
-                [""] * 4,
-            ],
-            # id|Name|StageName|CloseDate|Amount|AccountId|ContactId|record_type
+                ["002001", "", "Bob 1", "Barker 2"] + [""] * 4,
+                ["002002", "", "Sam 2", "Smith 2"] + [""] * 4,
+            ],  # id|Name|StageName|CloseDate|Amount|AccountId|ContactId|record_type
             "Opportunity": [
                 [
+                    "0003001",
                     "Dickenson Mobile Generators",
                     "Qualification",
                     "2020-07-18",
                     "15000.0",
-                    "",
-                    "",
+                    "001003",
+                    "002001",
                 ]
             ],
         }
@@ -1128,4 +997,7 @@
             assert output_accounts[1][0:2] == (2, "Account2")
             assert output_accounts[1].record_type is None
             assert len(output_accounts) == 2
->>>>>>> 49db00fd
+            output_opportunities = list(session.execute("select * from Opportunity"))
+
+            assert output_opportunities[0].AccountId == "2"
+            assert output_opportunities[0].ContactId == "1"