--- conflicted
+++ resolved
@@ -182,12 +182,8 @@
 retrieve_changes_task_options["output_dir"] = {
     "description": (
         "The output directory for the retrieved metadata. "
-<<<<<<< HEAD
-        + "If not specified, defaults to force-app or the target directory passed to retrieve changes."
-=======
         + "If set, this will be passed as the --output-dir option to 'sfdx project retrieve start'. "
         + "If not set, the default output directory will be used by Salesforce CLI (usually 'force-app')."
->>>>>>> f179b0c3
     ),
     "required": False,
 }
@@ -252,15 +248,9 @@
     to a namespace prefix to replace it with a `%%%NAMESPACE%%%` token.
     """
 
-<<<<<<< HEAD
-    # Always use output_dir if specified, else use target
-    retrieve_target = (
-        os.path.realpath(output_dir) if output_dir else os.path.realpath(target)
-    )
-=======
+
     # Resolve output_dir if provided; otherwise let sfdx choose defaults
     retrieve_target = os.path.realpath(output_dir) if output_dir else None
->>>>>>> f179b0c3
     profiles = []
     # If retrieve_complete_profile and project_config is None, raise error
     # This is because project_config is only required if retrieve_complete_profile is True
@@ -328,21 +318,7 @@
                 "project retrieve start",
                 access_token=org_config.access_token,
                 log_note="Retrieving components",
-<<<<<<< HEAD
-                args=[
-                    "-a",
-                    str(api_version),
-                    "-x",
-                    os.path.join(package_xml_path, "package.xml"),
-                    "-w",
-                    "5",
-                    "--ignore-conflicts",
-                    "--output-dir",
-                    retrieve_target,
-                ],
-=======
                 args=args,
->>>>>>> f179b0c3
                 capture_output=capture_output,
                 check_return=True,
                 env={"SF_ORG_INSTANCE_URL": org_config.instance_url},
