from pathlib import Path
from unittest import mock
import tempfile

from lxml import etree
import pytest

from cumulusci.core.exceptions import CumulusCIException
from cumulusci.tasks.salesforce.tests.util import create_task
from cumulusci.tasks.metadata_etl import (
    BaseMetadataETLTask,
    BaseMetadataSynthesisTask,
    BaseMetadataTransformTask,
    MetadataSingleEntityTransformTask,
    UpdateMetadataFirstChildTextTask,
)
from cumulusci.utils.xml.metadata_tree import fromstring


class MetadataETLTask(BaseMetadataETLTask):
    _get_package_xml_content = mock.Mock()
    _transform = mock.Mock()


class TestBaseMetadataETLTask:
    def test_init_options(self):
        task = create_task(MetadataETLTask, {"managed": True, "api_version": "47.0"})

        assert task.options["managed"]
        assert task.options["api_version"] == "47.0"

    def test_inject_namespace(self):
        task = create_task(
            MetadataETLTask,
            {"managed": True, "namespace_inject": "test", "api_version": "47.0"},
        )

        assert task._inject_namespace("%%%NAMESPACE%%%Test__c") == "test__Test__c"
        task.options["managed"] = False
        assert task._inject_namespace("%%%NAMESPACE%%%Test__c") == "Test__c"

    @mock.patch("cumulusci.tasks.metadata_etl.base.ApiRetrieveUnpackaged")
    def test_retrieve(self, api_mock):
        task = create_task(
            MetadataETLTask,
            {"managed": False, "namespace_inject": "test", "api_version": "47.0"},
        )
        task.retrieve_dir = mock.Mock()
        task._get_package_xml_content = mock.Mock()
        task._get_package_xml_content.return_value = ""

        task._retrieve()
        api_mock.assert_called_once_with(
            task, task._generate_package_xml(False), "47.0"
        )
        api_mock.return_value.assert_called_once_with()
        api_mock.return_value.return_value.extractall.assert_called_once_with(
            task.retrieve_dir
        )

    @mock.patch("cumulusci.tasks.salesforce.Deploy")
    def test_deploy(self, deploy_mock):
        with tempfile.TemporaryDirectory() as tmpdir:
            task = create_task(
                MetadataETLTask,
                {"managed": False, "namespace_inject": "test", "api_version": "47.0"},
            )
            task.deploy_dir = Path(tmpdir)
            task._generate_package_xml = mock.Mock()
            task._generate_package_xml.return_value = "test"
            result = task._deploy()
            assert (Path(tmpdir) / "package.xml").read_text() == "test"

            assert len(deploy_mock.call_args_list) == 1

            assert deploy_mock.call_args_list[0][0][0] == task.project_config
            assert deploy_mock.call_args_list[0][0][2] == task.org_config
            deploy_mock.return_value.assert_called_once_with()
            assert result == deploy_mock.return_value.return_value

    def test_run_task(self):
        task = create_task(
            MetadataETLTask,
            {"managed": False, "namespace_inject": "test", "api_version": "47.0"},
        )

        task._retrieve = mock.Mock()
        task._deploy = mock.Mock()
        task.retrieve = True
        task.deploy = True

        task()

        task._retrieve.assert_called_once_with()
        task._deploy.assert_called_once_with()


class MetadataSynthesisTask(BaseMetadataSynthesisTask):
    _get_package_xml_content = mock.Mock()
    _synthesize = mock.Mock()


class TestBaseMetadataSynthesisTask:
    def test_synthesis(self):
        task = create_task(
            MetadataSynthesisTask,
            {"managed": False, "namespace_inject": "test", "api_version": "47.0"},
        )

        task._deploy = mock.Mock()
        task._synthesize()
        task._synthesize = mock.Mock()

        task()

        task._deploy.assert_called_once_with()
        task._synthesize.assert_called_once_with()

    @mock.patch("cumulusci.tasks.metadata_etl.base.PackageXmlGenerator")
    def test_generate_package_xml(self, package_mock):
        task = create_task(
            MetadataSynthesisTask,
            {"managed": False, "namespace_inject": "test", "api_version": "47.0"},
        )
        task.deploy_dir = "test"

        result = task._generate_package_xml(True)
        package_mock.assert_called_once_with(str(task.deploy_dir), task.api_version)
        package_mock.return_value.assert_called_once_with()
        assert result == package_mock.return_value.return_value


class MetadataTransformTask(BaseMetadataTransformTask):
    _get_entities = mock.Mock()
    _transform = mock.Mock()


class TestBaseMetadataTransformTask:
    def test_generate_package_xml(self):
        task = create_task(
            MetadataTransformTask,
            {"managed": False, "namespace_inject": "test", "api_version": "47.0"},
        )

        task._get_entities = mock.Mock()
        task._get_entities.return_value = {
            "CustomObject": {"Account", "Contact"},
            "ApexClass": {"Test"},
        }

        assert (
            task._generate_package_xml(False)
            == """<?xml version="1.0" encoding="UTF-8"?>
<Package xmlns="http://soap.sforce.com/2006/04/metadata">
    <types>
        <members>Account</members>
        <members>Contact</members>
        <name>CustomObject</name>
    </types>
    <types>
        <members>Test</members>
        <name>ApexClass</name>
    </types>

    <version>47.0</version>
</Package>
"""
        )


class ConcreteMetadataSingleEntityTransformTask(MetadataSingleEntityTransformTask):
    def _transform_entity(self, xml_tree, api_name):
        return xml_tree


class TestMetadataSingleEntityTransformTask:
    def test_init_options(self):
        task = create_task(ConcreteMetadataSingleEntityTransformTask, {})
        task._init_options(
            {
                "managed": True,
                "api_version": "47.0",
                "namespace_inject": "test",
                "api_names": "%%%NAMESPACE%%%bar,foo",
            }
        )
        assert task.api_names == set(["test__bar", "foo"])

    def test_get_entities(self):
        task = create_task(
            ConcreteMetadataSingleEntityTransformTask,
            {"managed": False, "api_version": "47.0", "api_names": "bar,foo"},
        )

        assert task._get_entities() == {None: {"bar", "foo"}}

        task = create_task(
            ConcreteMetadataSingleEntityTransformTask,
            {"managed": False, "api_version": "47.0"},
        )

        assert task._get_entities() == {None: {"*"}}

    def test_transform(self):
        task = create_task(
            ConcreteMetadataSingleEntityTransformTask,
            {"managed": False, "api_version": "47.0", "api_names": "Test"},
        )

        task.entity = "CustomApplication"
        fake_tree = mock.Mock()
        fake_tree.tostring = mock.Mock(return_value="<pretend-xml/>")
        task._transform_entity = mock.Mock(return_value=fake_tree)

        input_xml = """<?xml version="1.0" encoding="UTF-8"?>
<CustomApplication xmlns="http://soap.sforce.com/2006/04/metadata">
</CustomApplication>"""

        with tempfile.TemporaryDirectory() as tmpdir:
            task._create_directories(tmpdir)

            test_path = task.retrieve_dir / "applications"
            test_path.mkdir()
            test_path = test_path / "Test.app"

            test_path.write_text(input_xml)

            task._transform()

            assert len(task._transform_entity.call_args_list) == 1

    def test_transform__bad_entity(self):
        task = create_task(
            ConcreteMetadataSingleEntityTransformTask,
            {"managed": False, "api_version": "47.0", "api_names": "bar,foo"},
        )

        task.entity = "Battlestar"

        with pytest.raises(CumulusCIException):
            task._transform()

    def test_transform__wildcard(self):
        task = create_task(
            ConcreteMetadataSingleEntityTransformTask,
            {"managed": False, "api_version": "47.0"},
        )

        task.entity = "CustomApplication"
        assert task.api_names == set("*")

        input_xml = """<?xml version="1.0" encoding="UTF-8"?>
<CustomApplication xmlns="http://soap.sforce.com/2006/04/metadata">
</CustomApplication>"""

        with tempfile.TemporaryDirectory() as tmpdir:
            task._create_directories(tmpdir)

            app_path = task.retrieve_dir / "applications"
            app_path.mkdir()
            test_path = app_path / "Test.app"
            test_path.write_text(input_xml)

            test_path = app_path / "Test_2.app"
            test_path.write_text(input_xml)

            task._transform()

            assert task.api_names == set(["Test", "Test_2"])
            assert (task.deploy_dir / "applications" / "Test.app").exists()
            assert (task.deploy_dir / "applications" / "Test_2.app").exists()

    def test_transform__remove_entity(self):
        task = create_task(
            ConcreteMetadataSingleEntityTransformTask,
            {"managed": False, "api_version": "47.0", "api_names": "*"},
        )

        task.entity = "CustomApplication"
        task._transform_entity = mock.Mock(
            side_effect=lambda xml, api_name: None if api_name == "Test_2" else xml
        )

        input_xml = """<?xml version="1.0" encoding="UTF-8"?>
<CustomApplication xmlns="http://soap.sforce.com/2006/04/metadata">
</CustomApplication>"""

        with tempfile.TemporaryDirectory() as tmpdir:
            task._create_directories(tmpdir)

            app_path = task.retrieve_dir / "applications"
            app_path.mkdir()
            test_path = app_path / "Test.app"
            test_path.write_text(input_xml)

            test_path = app_path / "Test_2.app"
            test_path.write_text(input_xml)

            task._transform()

            assert task.api_names == set(["Test"])
            assert (task.deploy_dir / "applications" / "Test.app").exists()
            assert not (task.deploy_dir / "applications" / "Test_2.app").exists()

    def test_transform__encoded_page_layout(self):
        task = create_task(
            ConcreteMetadataSingleEntityTransformTask,
            {"managed": False, "api_version": "47.0", "api_names": "*"},
        )

        task.entity = "Layout"
        task._transform_entity = mock.Mock(side_effect=lambda xml, api_name: xml)

        input_xml = """<?xml version="1.0" encoding="UTF-8"?>
<PageLayout xmlns="http://soap.sforce.com/2006/04/metadata">
</PageLayout>"""

        with tempfile.TemporaryDirectory() as tmpdir:
            task._create_directories(tmpdir)

            app_path = task.retrieve_dir / "layouts"
            app_path.mkdir()
            test_path = app_path / "Contact %28Marketing%29 Layout.layout"
            test_path.write_text(input_xml)

            task._transform()
            assert len(task._transform_entity.call_args_list) == 1
            assert (
                task._transform_entity.call_args_list[0][0][1]
                == "Contact (Marketing) Layout"
            )

            assert task.api_names == set(["Contact %28Marketing%29 Layout"])
            assert (
                task.deploy_dir / "layouts" / "Contact %28Marketing%29 Layout.layout"
            ).exists()

    def test_transform__non_xml_entity(self):
        task = create_task(
            ConcreteMetadataSingleEntityTransformTask,
            {"managed": False, "api_version": "47.0", "api_names": "bar,foo"},
        )

        task.entity = "LightningComponentBundle"

        with pytest.raises(CumulusCIException):
            task._transform()

    def test_transform__missing_record(self):
        task = create_task(
            ConcreteMetadataSingleEntityTransformTask,
            {"managed": False, "api_version": "47.0", "api_names": "Test"},
        )

        task.entity = "CustomApplication"

        with tempfile.TemporaryDirectory() as tmpdir:
            task._create_directories(tmpdir)

            test_path = task.retrieve_dir / "applications"
            test_path.mkdir()

            with pytest.raises(CumulusCIException):
                task._transform()

    def test_transform__xml_parse_error(self):
        task = create_task(
            ConcreteMetadataSingleEntityTransformTask,
            {"managed": False, "api_version": "47.0", "api_names": "Test"},
        )

        task.entity = "CustomApplication"

        with tempfile.TemporaryDirectory() as tmpdir:
            task._create_directories(tmpdir)

            test_path = task.retrieve_dir / "applications"
            test_path.mkdir()
            test_path = test_path / "Test.app"

            test_path.write_text(">>>>>NOT XML<<<<<")
            with pytest.raises(etree.ParseError):
                task._transform()


class TestUpdateMetadataFirstChildTextTask:
<<<<<<< HEAD
    def test_init_options__namespace_injected_in_value(self, options, expected_value):
        # TODO: remove parametrize
        options = {
            "managed": True,
            "namespace_inject": "namespace",
            "metadata_type": "CustomObject",
            "tag": "customObjectAttribute",
            "value": "%%%NAMESPACE%%%newAttributeValue",
        }
=======
    @pytest.mark.parametrize(
        "options,expected_value",
        [
            # 000
            (
                {
                    "managed": False,
                    "namespace_inject": None,
                    "metadata_type": "CustomObject",
                    "tag": "customObjectAttribute",
                    "value": "newAttributeValue",
                },
                "newAttributeValue",
            ),
            # 001
            (
                {
                    "managed": False,
                    "namespace_inject": None,
                    "metadata_type": "CustomObject",
                    "tag": "customObjectAttribute",
                    "value": "newAttributeValue",
                },
                "newAttributeValue",
            ),
            # 010
            (
                {
                    "managed": False,
                    "namespace_inject": "namespace",
                    "metadata_type": "CustomObject",
                    "tag": "customObjectAttribute",
                    "value": "newAttributeValue",
                },
                "newAttributeValue",
            ),
            # 011
            (
                {
                    "managed": False,
                    "namespace_inject": "namespace",
                    "metadata_type": "CustomObject",
                    "tag": "customObjectAttribute",
                    "value": "newAttributeValue",
                },
                "newAttributeValue",
            ),
            # 100
            (
                {
                    "managed": True,
                    "namespace_inject": None,
                    "metadata_type": "CustomObject",
                    "tag": "customObjectAttribute",
                    "value": "newAttributeValue",
                },
                "newAttributeValue",
            ),
            # 101
            (
                {
                    "managed": True,
                    "namespace_inject": None,
                    "metadata_type": "CustomObject",
                    "tag": "customObjectAttribute",
                    "value": "newAttributeValue",
                },
                "newAttributeValue",
            ),
            # 110
            (
                {
                    "managed": True,
                    "namespace_inject": "namespace",
                    "metadata_type": "CustomObject",
                    "tag": "customObjectAttribute",
                    "value": "newAttributeValue",
                },
                "newAttributeValue",
            ),
            # 111
            (
                {
                    "managed": True,
                    "namespace_inject": "namespace",
                    "metadata_type": "CustomObject",
                    "tag": "customObjectAttribute",
                    "value": "%%%NAMESPACE%%%newAttributeValue",
                },
                "namespace__newAttributeValue",
            ),
        ],
        ids=[
            "000: not managed, namespace_inject is None, and value has no namespace token",
            "001: not managed and namespace_inject is None though value has a namespace token",
            "010: not managed and value has no namespace token though namespace_inject is not None",
            "011: not managed though namespace_inject is not None and value has a namespace token",
            "100: namespace_inject is None and value has no namespace token though managed",
            "101: namespace_inject is None though managed and value has a namespace token",
            "110: value has no namespace token though managed and namespace_inject is not None",
            "111: value should be namespace injected: managed, namespace_inject is not None, and value has a namespace token",
        ],
    )
    def test_init_options(self, options, expected_value):
        """
        Namespace is injected into value option if all three are true:
        0) "T": value has a namespace token
        1) "N": namespace_inject is not None
        2) "M": managed is truthy

        This tests all combinations.

        Binary indices are shown below mapping:
        210
        |||
        MNT
        """
        task = create_task(UpdateMetadataFirstChildTextTask, options)
>>>>>>> 53c4b7d7

        expected_value = "namespace__newAttributeValue"

<<<<<<< HEAD
        task = create_task(UpdateMetadataFirstChildTextTask, options)

        assert expected_value == task.options["value"]

=======
>>>>>>> 53c4b7d7
        # task.entity should always be set as options["metadata_type"]
        assert options["metadata_type"] == task.entity

    def test_transform_entity__child_found(self):
        api_name = "Supercalifragilisticexpialidocious__c"

        entity = "CustomObject"
        tag = "customObjectAttribute"
        value = "newAttributeValue"

        ORIGINAL_XML = f"""<?xml version="1.0" encoding="UTF-8"?>
<{entity} xmlns="http://soap.sforce.com/2006/04/metadata">
    <name>{api_name}</name>
    <{tag}>oldAttributeValue</{tag}>
    <anotherTag>value</anotherTag>
</{entity}>
"""

        EXPECTED_XML = f"""<?xml version="1.0" encoding="UTF-8"?>
<{entity} xmlns="http://soap.sforce.com/2006/04/metadata">
    <name>{api_name}</name>
    <{tag}>{value}</{tag}>
    <anotherTag>value</anotherTag>
</{entity}>
"""

        metadata = fromstring(ORIGINAL_XML.encode("utf-8"))

        task = create_task(
            UpdateMetadataFirstChildTextTask,
            {
                "managed": False,
                "namespace_inject": None,
                "metadata_type": entity,
                "tag": tag,
                "value": value,
            },
        )
        task.logger = mock.Mock()
        assert tag == task.options.get("tag")
        assert value == task.options.get("value")

        actual = task._transform_entity(metadata, api_name)

        assert metadata == actual

        assert actual.tostring(xml_declaration=True) == EXPECTED_XML

        task.logger.info.assert_has_calls(
            [
                mock.call(f'Updating {entity} "{api_name}":'),
                mock.call(f'    {tag} as "{value}"'),
            ]
        )

    def test_transform_entity__child_not_found(self):
        api_name = "Supercalifragilisticexpialidocious__c"

        entity = "CustomObject"
        tag = "customObjectAttribute"
        value = "newAttributeValue"

        ORIGINAL_XML = f"""<?xml version="1.0" encoding="UTF-8"?>
<{entity} xmlns="http://soap.sforce.com/2006/04/metadata">
    <name>{api_name}</name>
    <anotherTag>value</anotherTag>
</{entity}>
"""

        EXPECTED_XML = f"""<?xml version="1.0" encoding="UTF-8"?>
<{entity} xmlns="http://soap.sforce.com/2006/04/metadata">
    <name>{api_name}</name>
    <anotherTag>value</anotherTag>
    <{tag}>{value}</{tag}>
</{entity}>
"""

        metadata = fromstring(ORIGINAL_XML.encode("utf-8"))

        expected_metadata = fromstring(EXPECTED_XML.encode("utf-8"))

        task = create_task(
            UpdateMetadataFirstChildTextTask,
            {
                "managed": False,
                "namespace_inject": None,
                "metadata_type": entity,
                "tag": tag,
                "value": value,
            },
        )
        task.logger = mock.Mock()
        assert tag == task.options.get("tag")
        assert value == task.options.get("value")

        actual = task._transform_entity(metadata, api_name)

        assert metadata == actual

        assert actual.tostring() == expected_metadata.tostring()

        task.logger.info.assert_has_calls(
            [
                mock.call(f'Updating {entity} "{api_name}":'),
                mock.call(f'    {tag} as "{value}"'),
            ]
        )<|MERGE_RESOLUTION|>--- conflicted
+++ resolved
@@ -384,9 +384,7 @@
 
 
 class TestUpdateMetadataFirstChildTextTask:
-<<<<<<< HEAD
-    def test_init_options__namespace_injected_in_value(self, options, expected_value):
-        # TODO: remove parametrize
+    def test_init_options__namespace_injected_in_value(self):
         options = {
             "managed": True,
             "namespace_inject": "namespace",
@@ -394,136 +392,13 @@
             "tag": "customObjectAttribute",
             "value": "%%%NAMESPACE%%%newAttributeValue",
         }
-=======
-    @pytest.mark.parametrize(
-        "options,expected_value",
-        [
-            # 000
-            (
-                {
-                    "managed": False,
-                    "namespace_inject": None,
-                    "metadata_type": "CustomObject",
-                    "tag": "customObjectAttribute",
-                    "value": "newAttributeValue",
-                },
-                "newAttributeValue",
-            ),
-            # 001
-            (
-                {
-                    "managed": False,
-                    "namespace_inject": None,
-                    "metadata_type": "CustomObject",
-                    "tag": "customObjectAttribute",
-                    "value": "newAttributeValue",
-                },
-                "newAttributeValue",
-            ),
-            # 010
-            (
-                {
-                    "managed": False,
-                    "namespace_inject": "namespace",
-                    "metadata_type": "CustomObject",
-                    "tag": "customObjectAttribute",
-                    "value": "newAttributeValue",
-                },
-                "newAttributeValue",
-            ),
-            # 011
-            (
-                {
-                    "managed": False,
-                    "namespace_inject": "namespace",
-                    "metadata_type": "CustomObject",
-                    "tag": "customObjectAttribute",
-                    "value": "newAttributeValue",
-                },
-                "newAttributeValue",
-            ),
-            # 100
-            (
-                {
-                    "managed": True,
-                    "namespace_inject": None,
-                    "metadata_type": "CustomObject",
-                    "tag": "customObjectAttribute",
-                    "value": "newAttributeValue",
-                },
-                "newAttributeValue",
-            ),
-            # 101
-            (
-                {
-                    "managed": True,
-                    "namespace_inject": None,
-                    "metadata_type": "CustomObject",
-                    "tag": "customObjectAttribute",
-                    "value": "newAttributeValue",
-                },
-                "newAttributeValue",
-            ),
-            # 110
-            (
-                {
-                    "managed": True,
-                    "namespace_inject": "namespace",
-                    "metadata_type": "CustomObject",
-                    "tag": "customObjectAttribute",
-                    "value": "newAttributeValue",
-                },
-                "newAttributeValue",
-            ),
-            # 111
-            (
-                {
-                    "managed": True,
-                    "namespace_inject": "namespace",
-                    "metadata_type": "CustomObject",
-                    "tag": "customObjectAttribute",
-                    "value": "%%%NAMESPACE%%%newAttributeValue",
-                },
-                "namespace__newAttributeValue",
-            ),
-        ],
-        ids=[
-            "000: not managed, namespace_inject is None, and value has no namespace token",
-            "001: not managed and namespace_inject is None though value has a namespace token",
-            "010: not managed and value has no namespace token though namespace_inject is not None",
-            "011: not managed though namespace_inject is not None and value has a namespace token",
-            "100: namespace_inject is None and value has no namespace token though managed",
-            "101: namespace_inject is None though managed and value has a namespace token",
-            "110: value has no namespace token though managed and namespace_inject is not None",
-            "111: value should be namespace injected: managed, namespace_inject is not None, and value has a namespace token",
-        ],
-    )
-    def test_init_options(self, options, expected_value):
-        """
-        Namespace is injected into value option if all three are true:
-        0) "T": value has a namespace token
-        1) "N": namespace_inject is not None
-        2) "M": managed is truthy
-
-        This tests all combinations.
-
-        Binary indices are shown below mapping:
-        210
-        |||
-        MNT
-        """
+
+        expected_value = "namespace__newAttributeValue"
+
         task = create_task(UpdateMetadataFirstChildTextTask, options)
->>>>>>> 53c4b7d7
-
-        expected_value = "namespace__newAttributeValue"
-
-<<<<<<< HEAD
-        task = create_task(UpdateMetadataFirstChildTextTask, options)
 
         assert expected_value == task.options["value"]
 
-=======
->>>>>>> 53c4b7d7
         # task.entity should always be set as options["metadata_type"]
         assert options["metadata_type"] == task.entity
 
