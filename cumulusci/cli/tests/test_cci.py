--- conflicted
+++ resolved
@@ -595,10 +595,10 @@
         runtime.services = {"test-type": {"already-exists": "some config"}}
         runtime.keychain.list_services.return_value = {"test-type": ["already-exists"]}
 
-        with mock.patch("cumulusci.cli.cci.RUNTIME", runtime):
+        with click.Context(multi_cmd, obj=runtime) as ctx:
             cmd = multi_cmd.get_command(ctx, "test-type")
-            run_click_command(
-                cmd,
+            cmd.callback(
+                runtime,
                 service_type="test-type",
                 service_name="already-exists",
                 project=True,
@@ -693,19 +693,15 @@
             }
         }
 
-<<<<<<< HEAD
         with click.Context(multi_cmd, obj=runtime) as ctx:
             cmd = multi_cmd.get_command(ctx, "test")
             with pytest.raises(Exception, match="Validation failed"):
-                cmd.callback(ctx.obj, project=True, service_name="test-alias")
-=======
-        with mock.patch("cumulusci.cli.cci.RUNTIME", runtime):
-            with pytest.raises(Exception, match="Validation failed"):
-                cmd = multi_cmd.get_command(ctx, "test")
-                run_click_command(
-                    cmd, service_type="test", service_name="test-alias", project=False
+                cmd.callback(
+                    runtime,
+                    service_type="test",
+                    service_name="test-alias",
+                    project=False,
                 )
->>>>>>> 61dca508
 
     @mock.patch("cumulusci.cli.cci.CliTable")
     def test_service_info(self, cli_tbl):
