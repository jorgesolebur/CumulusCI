--- conflicted
+++ resolved
@@ -253,22 +253,8 @@
     for name in zip_src.namelist():
         content = zip_src.read(name)
         try:
-<<<<<<< HEAD
-            content = content.decode("ascii")
-            content = content.replace(namespace_prefix, "")
-            content = content.replace(lightning_namespace, "c:")
-            name = name.replace(namespace_prefix, "")
-        except UnicodeDecodeError:
-            # Probably a binary file; leave it untouched
-            pass
-        else:
-            content = content.replace(namespace_prefix, "")
-            content = content.replace(lightning_namespace, "c:")
-        name = name.replace(namespace_prefix, "")
-        zip_dest.writestr(name, content)
-=======
             orig_content = zip_src.read(name)
-            orig_content = unicode(orig_content)
+            orig_content = orig_content.decode('ascii')
             new_content = orig_content.replace(namespace_prefix, "")
             new_content = new_content.replace(lightning_namespace, "c:")
             name = name.replace(namespace_prefix, "")  # not...sure...this..gets...used
@@ -279,7 +265,6 @@
             new_content = orig_content
 
         zip_dest.writestr(name, new_content)
->>>>>>> 02a103b3
     return zip_dest
 
 
